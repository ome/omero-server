/*
 *   $Id$
 *
 *   Copyright 2010 Glencoe Software, Inc. All rights reserved.
 *   Use is subject to license terms supplied in LICENSE.txt
 */

package ome.services.graphs;

import java.util.LinkedList;
import java.util.List;
import java.util.Map;
import java.util.Set;
import java.util.UUID;

import ome.model.IObject;
import ome.services.messages.EventLogMessage;
import ome.system.EventContext;
import ome.tools.hibernate.ExtendedMetadata;
import ome.tools.hibernate.QueryBuilder;
import ome.util.SqlAction;

import org.apache.commons.collections.CollectionUtils;
import org.apache.commons.lang.StringUtils;
import org.hibernate.Query;
import org.hibernate.Session;
import org.perf4j.StopWatch;
import org.perf4j.slf4j.Slf4JStopWatch;
import org.slf4j.Logger;
import org.slf4j.LoggerFactory;

import com.google.common.collect.HashMultimap;

/**
 * Single action performed by {@link GraphState}.
 *
 * @author Josh Moore, josh at glencoesoftware.com
 * @since Beta4.2.3
 */
public abstract class GraphStep {

    public interface Callback {

        void add();

        void addGraphIds(GraphStep step);

        void savepoint(String savepoint);

        int size();

        void rollback(String savepoint, int count) throws GraphException;

        int collapse(boolean keep);

        void release(String savepoint, int count) throws GraphException;

        Class<IObject> getClass(String key);

        Iterable<Map.Entry<String, Set<Long>>> entrySet();

    }

    private static Logger log = LoggerFactory.getLogger(GraphStep.class);

    /**
     * Used to mark {@link #savepoint} after usage.
     */
    private final static String INVALIDATED = "INVALIDATED_";

    protected final ExtendedMetadata em;

    /**
     * Location of this step in {@link GraphState#steps}.
     */
    public final int idx;

    /**
     * Stack of other {@link GraphStep} instances which show where this step is
     * in the entire graph.
     */
    public final LinkedList<GraphStep> stack;

    /**
     * Final member of {@link #stack} which is the direct ancestor of this
     * step.
     */
    public final GraphStep parent;

    /**
     * {@link GraphSpec} instance which is active for this step.
     */
    public final GraphSpec spec;

    /**
     * {@link GraphEntry} instance which is active for this step.
     */
    public final GraphEntry entry;

    /**
     * Ids of each element in the path to this node. For example, if we are
     * querying /Dataset/DatasetImageLink/Image then this contains: [4, 2, 1]
     * where 4 is the id of the dataset, and 1 is the id of the image.
     */
    private final long[] ids;

    /**
     * The actual id to be processed as opposed to {@link GraphEntry#getId()}
     * which is the id of the root object.
     *
     * @see #ids
     */
    public final long id;

    /**
     * Parsed table name used for the SQL/HQL statements.
     */
    public final String table;

    /**
     * Type of object which is being processed, using during
     * {@link GraphState#release(String)} to send an {@link EventLogMessage}.
     */
    public final Class<IObject> iObjectType;

    /**
     * String representation of the path to this {@link GraphEntry} used for
     * logging.
     */
    public final String pathMsg;

    /**
     * An event context which has been initialized for a particular group, i.e.
     * even we are currently in an omero.group=-1 context, the group of the
     * object in question will be returned by {@link EventContext#getCurrentGroupId()}.
     *
     * See 8723
     */
    public/* final */EventContext ec;

    /**
     * Not final. Set during {@link GraphState#execute(int)}. If anything goes
     * wrong, it and possibly other instances from {@link #stack} will have
     * their savepoints rolled back.
     */
    private String savepoint = null;

    private boolean rollbackOnly = false;

    public GraphStep(ExtendedMetadata em, int idx, List<GraphStep> stack,
            GraphSpec spec, GraphEntry entry, long[] ids) {
        this.em = em;
        this.idx = idx;
        this.stack = new LinkedList<GraphStep>(stack);
        if (this.stack.size() > 0) {
            this.parent = this.stack.getLast();
        } else {
            this.parent = null;
        }
        this.spec = spec;
        this.entry = entry;
        this.ids = ids;
        this.id = ids == null ? -1L : ids[ids.length - 1];

        if (entry != null) {
            final String[] path = entry.path(entry.getSuperSpec());
            table = path[path.length - 1];
            pathMsg = StringUtils.join(path, "/");
            iObjectType = spec.getHibernateClass(table);
        } else {
            table = null;
            pathMsg = null;
            iObjectType = null;
        }
    }

    public void setEventContext(EventContext ec) {
        this.ec = ec;
    }

    public long[] getIds() {
        if (this.ids == null) {
            return null;
        }

        long[] copy = new long[ids.length];
        System.arraycopy(ids, 0, copy, 0, copy.length);
        return copy;
    }

    //
    // Main action
    //

    /**
     * Primary action which should perform the main modifications required by
     * the step.
     */
    public abstract void action(Callback cb, Session session, SqlAction sql,
            GraphOpts opts) throws GraphException;


    protected void logPhase(String phase) {
        log.debug(String.format("%s %s from %s: root=%s", phase, id,
                pathMsg, entry.getId()));
    }

    protected void logResults(final int count) {
        if (count > 0) {
            if (log.isDebugEnabled()) {
                logPhase("Processed");
            }
        } else {
            if (log.isWarnEnabled()) {
                log.warn(String.format("Missing object %s from %s: root=%s",
                        id, pathMsg, entry.getId()));
            }
        }
    }

    //
    // Stack
    //

    public void push(GraphOpts opts) throws GraphException {
        for (GraphStep parent : stack) {
            parent.entry.push(opts, parent.ec);
        }
        entry.push(opts, ec);
    }

    public void pop(GraphOpts opts) {
        for (GraphStep parent : stack) {
            parent.entry.pop(opts);
        }
        entry.pop(opts);
    }

    //
    // Transactions
    //

    public void rollbackOnly() {
        rollbackOnly = true;
    }

    public boolean hasSavepoint() {
        return savepoint != null;
    }

    public String start(Callback cb) throws GraphException {
        if (savepoint != null && savepoint.startsWith(INVALIDATED)) {
            log.debug("Skipping closed savepoint: " + savepoint);
            return "";
        }

        if (rollbackOnly) {
            if (savepoint != null) {
                rollback(cb);
            }
            log.debug("Skipping due to rollbackOnly: " + this);
            return ""; // EARLY EXIT
        }

        if (ids == null) { // Finalization marker
            if (savepoint != null) {
                release(cb); // We know it's not rollback only.
            }
            return ""; // EARLY EXIT
        }

        return null; // ALL NORMAL!
    }

    public String savepoint(Callback cb) {
        cb.add();
        savepoint = UUID.randomUUID().toString();
        savepoint = savepoint.replaceAll("-", "");
        cb.savepoint(savepoint);
        return savepoint;
    }

    /**
     * Return false if the current action (release or rollback) should be
     * skipped or throw an exception if the current state is invalid. Otherwise,
     * return true.
     *
     * Note:
     * <p>
     * Ok for cb.savepoint to already be invalidated since a second child entry
     * might also fail and attempt a rollback. But if it has been invalidated,
     * then there's no expectation that cb.size() be greater than 0.
     * </p>
     * @param cb
     * @throws GraphException
     */
    private boolean sanityCheck(Callback cb) throws GraphException {
        if (savepoint.startsWith(INVALIDATED)) {
            return false;
        }
        if (cb.size() == 0) {
            throw new GraphException("Action at depth 0!");
        }
        return true;
    }

    public void release(Callback cb) throws GraphException {

        if (!sanityCheck(cb)) {
            return;
        }

        int count = cb.collapse(true);

        // If this is the last map, i.e. the truly processed ones, then
        // raise the EventLogMessage
        if (cb.size() == 1) {
            for (Map.Entry<String, Set<Long>> entry : cb.entrySet()) {
                String key = entry.getKey();
                Class<IObject> k = cb.getClass(key);
                onRelease(k, entry.getValue());
            }
        }
        cb.release(savepoint, count);
        savepoint = INVALIDATED + savepoint;
    }

    public abstract void onRelease(Class<IObject> k, Set<Long> ids) throws GraphException;

    public void rollback(Callback cb) throws GraphException {

        if (!sanityCheck(cb)) {
            return;
        }

        int count = cb.collapse(false);
        rollbackOnly = true;
        cb.rollback(savepoint, count);
        savepoint =  INVALIDATED + savepoint;
    }

    //
    // Validation
    //


    /**
     * Immediately we check that an object moved from GroupA to GroupB
     * is no longer pointed at by any objects in GroupA via foreign key
     * constraints. This is what the DB does for us inherently on delete.
     *
     *
     * NB: After all objects are moved, we need to perform the reverse
     * check, which is that no object in GroupB points at any objects in
     * GroupA, i.e. all necessary objects were moved.
     * @param session
     * @throws GraphConstraintException
     * @see ticket:6442
     */
    protected void graphValidation(Session session) throws GraphConstraintException {

        int total = 0;
        Class<? extends IObject> x = iObjectType;
        final HashMultimap<String, Long> constraints = HashMultimap.create();
        while (true) {

            final String[][] locks = em.getLockChecks(x);

            for (String[] lock : locks) {
                List<Long> bad = findImproperIncomingLinks(session, lock);
                if (CollectionUtils.isNotEmpty(bad)) {
                    log.warn(String.format("%s:%s improperly linked by %s.%s: %s",
                            iObjectType.getSimpleName(), id, lock[0], lock[1],
                            bad.size()));
                    total += bad.size();

                    // TODO: Have both the source and the target IDs as a
                    // workaround even though iObjectType hasn't done anything
                    // "wrong".
                    constraints.putAll(lock[0], bad);
                    constraints.put(iObjectType.getSimpleName(), id);
                }
            }

            Class<?> y = x.getSuperclass();
            if (IObject.class.isAssignableFrom(y)) {
                x = (Class<IObject>) y;
                continue;
            }
            break;
        }

        if (total > 0) {
            throw new GraphConstraintException(String.format("%s:%s improperly linked by %s objects",
                iObjectType.getSimpleName(), id, total), constraints);
        }
    }

    // TODO
    protected List<Long> findImproperIncomingLinks(Session session, String[] lock) {
        return null;
    }

    /*
     * Workaround for refactoring to {@link GraphState}.
     *
     * If more logic is needed by subclasses, then
     * {@link #queryBackupIds(Session, int, GraphEntry, QueryBuilder)}
     * should no longer return list of ids, but rather a "Action" class
     * so that it can inject its own logic as needed, though it would be necessary
     * to give that method its place in the graph to detect "top-ness".
     */
    protected void deleteAnnotationLinks(AnnotationGraphSpec aspec, Session session, List<Long> ids) {
        String sspec = aspec.getSuperSpec();
        if (sspec == null || sspec.length() == 0) {
            if (ids != null && ids.size() > 0) {
                StopWatch swTop = new Slf4JStopWatch();

                QueryBuilder qb = new QueryBuilder();
                qb.delete("ome.model.IAnnotationLink"); // FIXME
                qb.where();
                qb.and("child.id in (:ids)");
                qb.paramList("ids", ids);
                // ticket:2962
                aspec.permissionsClause(ec, qb, false);

                Query q = qb.query(session);
                int count = q.executeUpdate();
                log.info("Deleted " + count + " annotation links");
                swTop.stop("omero.graphstep.deleteannotationlinks." + id);
            }
        }
    }

<<<<<<< HEAD
    /**
     * If the table/id pair for this step is not already contained in the cache,
     * then add them. Otherwise, reduce our own operation to something less than
     * REAP.
     *
     * @param reapTableIds
     */
    public void handleReap(Map<String, Set<Long>> reapTableIds) {

        if (ids == null) {
            // FIXME: subspecs should be supported.
            return; //EARLY EXIT
        }

        if (!entry.isReap()) {
            return; // EARLY EXIT.
        }

        Set<Long> reapIds = reapTableIds.get(table);
        if (reapIds == null) {
            reapIds = new HashSet<Long>();
            reapTableIds.put(table, reapIds);
        }

        Long reapId = ids[ids.length-1];
        if (reapIds.contains(id)) {
            logPhase("softOnReap");
            softOnReap = true;
        } else {
            reapIds.add(reapId);
        }
    }

    public boolean markedReap() {
        return softOnReap;
    }


    protected QueryBuilder optionalNullBuilder() {
        QueryBuilder nullOp = null;
        if (entry.isNull()) { // WORKAROUND see #2776, #2966
            // If this is a null operation, we don't want to modify the source
            // row,
            // but modify a second row pointing at the source row via a FK.
            //
            // NB: below we also prevent this from
            // being raised as an event. TODO: refactor out to Op
            //
            nullOp = new QueryBuilder();
            if (table.contains("Job")) {
                nullOp.update("UploadJob");
                nullOp.append("set versionInfo = null ");
                nullOp.where();
                nullOp.and("id = :id");
            } else {
                nullOp.update(table);
                nullOp.append("set relatedTo = null ");
                nullOp.where();
                nullOp.and("relatedTo.id = :id");
            }
        }
        return nullOp;
    }

    protected void optionallyNullField(Session session, Long id) {
        final QueryBuilder nullOp = optionalNullBuilder();
        if (nullOp != null) {
            nullOp.param("id", id);
            Query q = nullOp.query(session);
            int updated = q.executeUpdate();
            if (log.isDebugEnabled()) {// FIXME: logging.
                log.debug("Nulled " + updated + " Pixels.relatedTo fields");
            }
        }
    }
=======
>>>>>>> 510a4da9
}<|MERGE_RESOLUTION|>--- conflicted
+++ resolved
@@ -431,45 +431,6 @@
             }
         }
     }
-
-<<<<<<< HEAD
-    /**
-     * If the table/id pair for this step is not already contained in the cache,
-     * then add them. Otherwise, reduce our own operation to something less than
-     * REAP.
-     *
-     * @param reapTableIds
-     */
-    public void handleReap(Map<String, Set<Long>> reapTableIds) {
-
-        if (ids == null) {
-            // FIXME: subspecs should be supported.
-            return; //EARLY EXIT
-        }
-
-        if (!entry.isReap()) {
-            return; // EARLY EXIT.
-        }
-
-        Set<Long> reapIds = reapTableIds.get(table);
-        if (reapIds == null) {
-            reapIds = new HashSet<Long>();
-            reapTableIds.put(table, reapIds);
-        }
-
-        Long reapId = ids[ids.length-1];
-        if (reapIds.contains(id)) {
-            logPhase("softOnReap");
-            softOnReap = true;
-        } else {
-            reapIds.add(reapId);
-        }
-    }
-
-    public boolean markedReap() {
-        return softOnReap;
-    }
-
 
     protected QueryBuilder optionalNullBuilder() {
         QueryBuilder nullOp = null;
@@ -508,6 +469,4 @@
             }
         }
     }
-=======
->>>>>>> 510a4da9
 }